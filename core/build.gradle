dependencies {
    api project(':api')

    compileOnly 'io.papermc.paper:paper-api:1.21.4-R0.1-SNAPSHOT'
    // Hook plugins
    compileOnly 'org.geysermc.floodgate:api:2.2.4-SNAPSHOT'
    compileOnly 'org.geysermc.geyser:api:2.8.3-SNAPSHOT'
    compileOnly 'com.sk89q.worldguard:worldguard-bukkit:7.1.0-SNAPSHOT'
    compileOnly 'com.sk89q.worldedit:worldedit-bukkit:7.4.0-SNAPSHOT'
    compileOnly("com.github.brcdev-minecraft:shopgui-api:3.1.0") { exclude(group: "*") }
    compileOnly 'com.palmergames.bukkit.towny:towny:0.101.2.4'
    compileOnly 'com.bgsoftware:SuperiorSkyblockAPI:2025.1'
    compileOnly 'com.github.MilkBowl:VaultAPI:1.7.1'
    compileOnly 'su.nightexpress.coinsengine:CoinsEngine:2.5.0'
    compileOnly 'com.github.Gypopo:EconomyShopGUI-API:1.8.0'
    compileOnly 'su.nightexpress.excellentshop:Core:4.19.0'
    compileOnly("io.github.fabiozumbi12.RedProtect:RedProtect-Core:8.1.2") { exclude(group: "*") }
    compileOnly("io.github.fabiozumbi12.RedProtect:RedProtect-Spigot:8.1.2") { exclude(group: "*") }
    implementation 'com.github.maiminhdung:zShop-API:9cb1b3e140'
    implementation 'com.github.GriefPrevention:GriefPrevention:17.0.0'
    implementation 'com.github.IncrediblePlugins:LandsAPI:7.15.20'
    implementation 'com.github.Xyness:SimpleClaimSystem:1.12.3.2'
    compileOnly 'dev.aurelium:auraskills-api-bukkit:2.3.7'
    compileOnly 'pl.minecodes.plots:plugin-api:4.6.2'
    compileOnly("io.lumine:Mythic-Dist:5.10.0-SNAPSHOT")
    compileOnly("com.iridium:IridiumSkyblock:4.1.0")
    // Lombok
<<<<<<< HEAD
    compileOnly("org.projectlombok:lombok:1.18.40")
    annotationProcessor("org.projectlombok:lombok:1.18.40")
    implementation(platform("com.intellectualsites.bom:bom-newest:1.55"))
    compileOnly("com.intellectualsites.plotsquared:plotsquared-core")
=======
    compileOnly("org.projectlombok:lombok:1.18.42")
    annotationProcessor("org.projectlombok:lombok:1.18.42")
>>>>>>> 7bdc9fcd

    // BStats
    implementation 'org.bstats:bstats-bukkit:3.1.0'

    // Guava
    implementation 'com.google.guava:guava:33.3.1-jre'
}

tasks.withType(JavaCompile).configureEach {
    options.compilerArgs += ['-nowarn']
}

jar {
    archiveBaseName.set("SmartSpawner")
    archiveVersion.set("${version}")

    from { project(':api').sourceSets.main.output }
    from { project(':NMS:v1_21').sourceSets.main.output }
    from { project(':NMS:v1_21_4').sourceSets.main.output }
    from { project(':NMS:v1_21_6').sourceSets.main.output }
    from sourceSets.main.output
    duplicatesStrategy = DuplicatesStrategy.EXCLUDE
    exclude 'META-INF/*.RSA', 'META-INF/*.SF', 'META-INF/*.DSA'
    // destinationDirectory = file('C:\\Users\\notni\\OneDrive\\Desktop\\paper_1.21.8\\plugins')
}

processResources {
    def props = [version: version]
    inputs.properties props
    filteringCharset 'UTF-8'
    filesMatching(['plugin.yml', 'paper-plugin.yml']) {
        expand props
    }
}<|MERGE_RESOLUTION|>--- conflicted
+++ resolved
@@ -24,16 +24,12 @@
     compileOnly 'pl.minecodes.plots:plugin-api:4.6.2'
     compileOnly("io.lumine:Mythic-Dist:5.10.0-SNAPSHOT")
     compileOnly("com.iridium:IridiumSkyblock:4.1.0")
-    // Lombok
-<<<<<<< HEAD
-    compileOnly("org.projectlombok:lombok:1.18.40")
-    annotationProcessor("org.projectlombok:lombok:1.18.40")
     implementation(platform("com.intellectualsites.bom:bom-newest:1.55"))
     compileOnly("com.intellectualsites.plotsquared:plotsquared-core")
-=======
+    
+    // Lombok
     compileOnly("org.projectlombok:lombok:1.18.42")
     annotationProcessor("org.projectlombok:lombok:1.18.42")
->>>>>>> 7bdc9fcd
 
     // BStats
     implementation 'org.bstats:bstats-bukkit:3.1.0'
