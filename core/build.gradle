--- conflicted
+++ resolved
@@ -20,12 +20,8 @@
     implementation 'com.github.GriefPrevention:GriefPrevention:17.0.0'
     implementation 'com.github.IncrediblePlugins:LandsAPI:7.10.13'
     implementation 'com.github.Xyness:SimpleClaimSystem:1.12.3.2'
-<<<<<<< HEAD
     compileOnly 'dev.aurelium:auraskills-api-bukkit:2.3.3'
     compileOnly 'pl.minecodes.plots:plugin-api:4.6.1'
-=======
-    compileOnly 'dev.aurelium:auraskills-api-bukkit:2.3.5'
->>>>>>> ed77a38b
     // Lombok
     compileOnly("org.projectlombok:lombok:1.18.38")
     annotationProcessor("org.projectlombok:lombok:1.18.38")
