--- conflicted
+++ resolved
@@ -8,11 +8,8 @@
 import me.nighter.smartSpawner.holders.PagedSpawnerLootHolder;
 import me.nighter.smartSpawner.utils.SpawnerData;
 import me.nighter.smartSpawner.holders.SpawnerMenuHolder;
-import me.nighter.smartSpawner.hooks.WorldGuardAPI;
 import me.nighter.smartSpawner.utils.VirtualInventory;
-
 import org.bukkit.Bukkit;
-import org.bukkit.Location;
 import org.bukkit.Material;
 import org.bukkit.Sound;
 import org.bukkit.entity.Player;
@@ -86,41 +83,6 @@
         //SpawnerLootManager lootManager = new SpawnerLootManager(plugin);
         //lootManager.saveItems(spawner, inventory); // Save current page data before navigating
 
-<<<<<<< HEAD
-    private void openLootPage(Player player, SpawnerData spawner, int page, boolean refresh) {
-        SpawnerLootManager lootManager = new SpawnerLootManager(plugin);
-        String title = languageManager.getGuiTitle("gui-title.loot-menu");
-        Inventory pageInventory = lootManager.createLootInventory(spawner, title, page);
-    
-        // Play appropriate sound
-        // Cleanup some code
-        Sound sound = refresh ? Sound.ITEM_ARMOR_EQUIP_DIAMOND : Sound.UI_BUTTON_CLICK;
-        float volume = refresh ? 1.2f : 1.0f;
-        float pitch = refresh ? 1.2f : 1.0f;
-        player.playSound(player.getLocation(), sound, volume, pitch);
-    
-        // Open the inventory
-        player.openInventory(pageInventory);
-    }
-
-    private void openSpawnerMenu(Player player, SpawnerData spawner) {
-
-        if (SmartSpawner.hasWorldGuard) {
-            Location location = spawner.getSpawnerLocation();
-            if (!WorldGuardAPI.canPlayerInteractInRegion(player, location)) {
-                return;
-            }
-        }
-
-        String entityName = languageManager.getFormattedMobName(spawner.getEntityType());
-        String title;
-
-        if (spawner.getStackSize() >1){
-            title = languageManager.getGuiTitle("gui-title.stacked-menu", "%amount%", String.valueOf(spawner.getStackSize()), "%entity%", entityName);
-        } else {
-            title = languageManager.getGuiTitle("gui-title.menu", "%entity%", entityName);
-        }
-=======
         switch (slot) {
             case 48: // Navigate to the previous page
                 if (holder.getCurrentPage() > 1) {
@@ -137,7 +99,6 @@
             case 49: // Sell all items (requires economy integration)
                 if (plugin.isEconomyShopGUI()) {
                     player.playSound(player.getLocation(), Sound.UI_BUTTON_CLICK, 1.0f, 1.0f);
->>>>>>> 29c0c8fe
 
                     if (!player.hasPermission("smartspawner.sellall")) {
                         player.sendMessage(languageManager.getMessage("no-permission"));
