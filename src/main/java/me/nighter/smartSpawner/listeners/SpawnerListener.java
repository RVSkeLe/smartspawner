package me.nighter.smartSpawner.listeners;

import me.nighter.smartSpawner.*;
import me.nighter.smartSpawner.utils.*;
import me.nighter.smartSpawner.utils.coditions.OpenMenu;
import me.nighter.smartSpawner.managers.*;
import me.nighter.smartSpawner.holders.SpawnerMenuHolder;
import me.nighter.smartSpawner.commands.SpawnerListCommand;
import me.nighter.smartSpawner.holders.SpawnerStackerHolder;

import org.bukkit.*;
import org.bukkit.block.Block;
import org.bukkit.block.CreatureSpawner;
import org.bukkit.enchantments.Enchantment;
import org.bukkit.entity.EntityType;
import org.bukkit.entity.Player;
import org.bukkit.event.EventHandler;
import org.bukkit.event.EventPriority;
import org.bukkit.event.Listener;
import org.bukkit.event.block.Action;
import org.bukkit.event.inventory.InventoryClickEvent;
import org.bukkit.event.player.PlayerInteractEvent;
import org.bukkit.inventory.*;
import org.bukkit.inventory.meta.BlockStateMeta;
import org.bukkit.inventory.meta.ItemMeta;
import org.geysermc.floodgate.api.FloodgateApi;

import java.util.*;
import java.util.regex.Matcher;
import java.util.regex.Pattern;

public class SpawnerListener implements Listener {
    private final SmartSpawner plugin;
    private final ConfigManager configManager;
    private final LanguageManager languageManager;
    private final SpawnerManager spawnerManager;
    private final SpawnerStackHandler stackHandler;
    private final SpawnerListCommand listCommand;
    private static final Set<Material> SPAWNER_MATERIALS = EnumSet.of(
            Material.PLAYER_HEAD, Material.SPAWNER, Material.ZOMBIE_HEAD,
            Material.SKELETON_SKULL, Material.WITHER_SKELETON_SKULL,
            Material.CREEPER_HEAD, Material.PIGLIN_HEAD
    );
    // Click cooldown for optimization
    private final Map<UUID, Long> playerCooldowns = new HashMap<>();
    private static final long COOLDOWN_MS = 250;

    public SpawnerListener(SmartSpawner plugin) {
        this.plugin = plugin;
        this.configManager = plugin.getConfigManager();
        this.languageManager = plugin.getLanguageManager();
        this.spawnerManager = plugin.getSpawnerManager();
        this.stackHandler = plugin.getSpawnerStackHandler();
        this.listCommand = new SpawnerListCommand(plugin);

        startCleanupTask();
    }

    // Helper method to create new spawner
    private SpawnerData createNewSpawner(Block block, Player player) {
        String newSpawnerId = UUID.randomUUID().toString().substring(0, 8);
        CreatureSpawner creatureSpawner = (CreatureSpawner) block.getState();
        EntityType entityType = creatureSpawner.getSpawnedType();

        // Handle null entityType
        if (entityType == null || entityType == EntityType.UNKNOWN) {
            entityType = configManager.getDefaultEntityType();
        }

        creatureSpawner.setSpawnedType(entityType);
        creatureSpawner.update();
        Location loc = block.getLocation();
        loc.getWorld().spawnParticle(
                Particle.WITCH,
                loc.clone().add(0.5, 0.5, 0.5),
                50, 0.5, 0.5, 0.5, 0
        );

        // Create new spawner with default config values
        SpawnerData spawner = new SpawnerData(newSpawnerId, block.getLocation(), entityType, plugin);
        spawner.setSpawnerActive(true);

        // Add to manager and save
        spawnerManager.addSpawner(newSpawnerId, spawner);
        spawnerManager.saveSpawnerData();
        languageManager.sendMessage(player, "messages.activated");
        configManager.debug("Created new spawner with ID: " + newSpawnerId + " at " + block.getLocation());
        return spawner;
    }

    @EventHandler(priority = EventPriority.HIGH, ignoreCancelled = true)
    public void onSpawnerClick(PlayerInteractEvent event) {
        // Early exit if not right-click
        if (event.getAction() != Action.RIGHT_CLICK_BLOCK || event.getClickedBlock() == null) return;

        // Cache block to avoid multiple calls
        Block block = event.getClickedBlock();
        if (block.getType() != Material.SPAWNER) return;

        // Cache player and check cooldown
        Player player = event.getPlayer();
        if (!checkCooldown(player)) {
            event.setCancelled(true);
            return;
        }

        // Cache item to avoid multiple getter calls
        ItemStack itemInHand = player.getInventory().getItemInMainHand();
        Material itemType = itemInHand.getType();

        // Allow block placement when sneaking with placeable block
        if (player.isSneaking() && itemType.isBlock() && itemType != Material.SPAWNER) {
            event.setCancelled(false);
            return;
        }

        // Handle Bedrock player tool usage
        if (isBedrockPlayer(player)) {
            String itemName = itemType.name();
            if (itemName.endsWith("_PICKAXE") || itemName.endsWith("_SHOVEL") ||
                    itemName.endsWith("_HOE") || itemName.endsWith("_AXE")) {
                event.setCancelled(false);
                return;
            }
        }

        // Prevent further event processing
        event.setCancelled(true);

        // Get spawner data with O(1) lookup
        SpawnerData spawner = spawnerManager.getSpawnerByLocation(block.getLocation());

        // Handle spawner initialization
        if (spawner == null) {
            spawner = createNewSpawner(block, player);
        } else if (spawner.getEntityType() == null) {
            initializeExistingSpawner(spawner, block);
        }

        // Handle spawn egg usage
        if (isSpawnEgg(itemType)) {
            handleSpawnEggUse(player, (CreatureSpawner) block.getState(), spawner, itemInHand);
            return;
        }

        // Handle spawner stacking
        if (itemType == Material.SPAWNER) {
            handleSpawnerStacking(player, block, spawner, itemInHand);
            return;
        }

        // Open menu if not locked
        if (spawner.lock(player.getUniqueId())) {
            openSpawnerMenu(player, spawner, false);
        } else {
            player.sendMessage(languageManager.getMessage("spawner-in-use"));
        }
    }

    private boolean checkCooldown(Player player) {
        long currentTime = System.currentTimeMillis();
        Long lastInteraction = playerCooldowns.get(player.getUniqueId());

        if (lastInteraction != null) {
            if (currentTime - lastInteraction < COOLDOWN_MS) {
                return false;
            }
        }

        playerCooldowns.put(player.getUniqueId(), currentTime);
        return true;
    }

    private void startCleanupTask() {
        plugin.getServer().getScheduler().runTaskTimer(plugin,
                () -> cleanupCooldowns(),
                6000L,  // 5 minutes initial delay
                6000L   // 5 minutes between runs
        );
    }

    // Clean up cooldowns periodically (call this every 5-10 minutes)
    public void cleanupCooldowns() {
        long currentTime = System.currentTimeMillis();
        playerCooldowns.entrySet().removeIf(entry ->
                currentTime - entry.getValue() > COOLDOWN_MS * 10);
    }

    private void initializeExistingSpawner(SpawnerData spawner, Block block) {
        CreatureSpawner cs = (CreatureSpawner) block.getState();
        EntityType entityType = cs.getSpawnedType();
        spawner.setEntityType(entityType == null || entityType == EntityType.UNKNOWN ?
                configManager.getDefaultEntityType() : entityType);
        spawnerManager.saveSingleSpawner(spawner.getSpawnerId());
    }

    private void handleSpawnerStacking(Player player, Block block, SpawnerData spawner, ItemStack itemInHand) {
        boolean success = stackHandler.handleSpawnerStack(player, spawner, itemInHand, player.isSneaking());
        if (success) {
            spawnerManager.saveSingleSpawner(spawner.getSpawnerId());
            if (player.isSneaking()) {
                player.playSound(player.getLocation(), Sound.ENTITY_EXPERIENCE_ORB_PICKUP, 1.0f, 1.0f);
                block.getWorld().spawnParticle(Particle.HAPPY_VILLAGER,
                        block.getLocation().add(0.5, 0.5, 0.5),
                        10, 0.3, 0.3, 0.3, 0);
            }
        }
    }

    private void openSpawnerMenu(Player player, SpawnerData spawner, boolean refresh) {
<<<<<<< HEAD
        
        Location location = spawner.getSpawnerLocation();
        if (!OpenMenu.CanPlayerOpenMenu(player.getUniqueId(), location)) {
            return;
=======

        // WorldGuard check
        if (SmartSpawner.hasWorldGuard) {
            Location location = spawner.getSpawnerLocation();
            if (!WorldGuardAPI.canPlayerInteractInRegion(player, location)) {
                return;
            }
>>>>>>> 33fc428f
        }

        String entityName = languageManager.getFormattedMobName(spawner.getEntityType());
        String title;
        if (spawner.getStackSize() >1){
            title = languageManager.getGuiTitle("gui-title.stacked-menu", "%amount%", String.valueOf(spawner.getStackSize()), "%entity%", entityName);
        } else {
            title = languageManager.getGuiTitle("gui-title.menu", "%entity%", entityName);
        }

        // Create new inventory with custom holder
        Inventory menu = Bukkit.createInventory(new SpawnerMenuHolder(spawner), 27, title);

        // Create chest item
        ItemStack chestItem = new ItemStack(Material.CHEST);
        ItemMeta chestMeta = chestItem.getItemMeta();
        chestMeta.setDisplayName(languageManager.getMessage("spawner-loot-item.name"));

        List<String> chestLore = new ArrayList<>();
        VirtualInventory virtualInventory = spawner.getVirtualInventory();
        int currentItems = virtualInventory.getAllItems().size();
        int maxSlots = spawner.getMaxSpawnerLootSlots();
        int percentStorage = (int) ((double) currentItems / maxSlots * 100);
        String loreMessageChest = languageManager.getMessage("spawner-loot-item.lore.chest")
                .replace("%max_slots%", String.valueOf(maxSlots))
                .replace("%current_items%", String.valueOf(currentItems))
                .replace("%percent_storage%", String.valueOf(percentStorage));

        chestLore.addAll(Arrays.asList(loreMessageChest.split("\n")));
        chestMeta.setLore(chestLore);
        chestItem.setItemMeta(chestMeta);

        // Create spawner info item
        ItemStack spawnerItem = SpawnerHeadManager.getCustomHead(spawner.getEntityType(), player);
        ItemMeta spawnerMeta = spawnerItem.getItemMeta();
        spawnerMeta.setDisplayName(languageManager.getMessage("spawner-info-item.name"));
        Map<String, String> replacements = new HashMap<>();
        replacements.put("%entity%", entityName);
        replacements.put("%stack_size%", String.valueOf(spawner.getStackSize()));
        replacements.put("%range%", String.valueOf(spawner.getSpawnerRange()));
        replacements.put("%delay%", String.valueOf(spawner.getSpawnDelay() / 20)); // Convert ticks to seconds
        replacements.put("%min_mobs%", String.valueOf(spawner.getMinMobs()));
        replacements.put("%max_mobs%", String.valueOf(spawner.getMaxMobs()));
        String lorePath = "spawner-info-item.lore.spawner-info";
        String loreMessage = languageManager.getMessage(lorePath, replacements);
        List<String> lore = Arrays.asList(loreMessage.split("\n"));
        spawnerMeta.setLore(lore);
        spawnerItem.setItemMeta(spawnerMeta);

        // Create exp bottle item
        ItemStack expItem = new ItemStack(Material.EXPERIENCE_BOTTLE);
        ItemMeta expMeta = expItem.getItemMeta();
        Map<String, String> nameReplacements = new HashMap<>();
        String formattedExp = languageManager.formatNumber(spawner.getSpawnerExp());
        String formattedMaxExp = languageManager.formatNumber(spawner.getMaxStoredExp());
        int percentExp = (int) ((double) spawner.getSpawnerExp() / spawner.getMaxStoredExp() * 100);

        nameReplacements.put("%current_exp%", String.valueOf(spawner.getSpawnerExp()));
        expMeta.setDisplayName(languageManager.getMessage("exp-info-item.name", nameReplacements));
        Map<String, String> loreReplacements = new HashMap<>();
        loreReplacements.put("%current_exp%", formattedExp);
        loreReplacements.put("%max_exp%", formattedMaxExp);
        loreReplacements.put("%percent_exp%", String.valueOf(percentExp));
        loreReplacements.put("%u_max_exp%", String.valueOf(spawner.getMaxStoredExp()));
        String lorePathExp = "exp-info-item.lore.exp-bottle";
        String loreMessageExp = languageManager.getMessage(lorePathExp, loreReplacements);
        List<String> loreEx = Arrays.asList(loreMessageExp.split("\n"));
        expMeta.setLore(loreEx);
        expItem.setItemMeta(expMeta);

        // Set items in menu
        menu.setItem(11, chestItem);
        menu.setItem(13, spawnerItem);
        menu.setItem(15, expItem);

        // Open menu and play sound
        player.openInventory(menu);
        if (!refresh) {
            player.playSound(player.getLocation(), Sound.BLOCK_ENDER_CHEST_OPEN, 1.0f, 1.0f);
        }
    }

    @EventHandler
    public void onMenuClick(InventoryClickEvent event) {
        if (!(event.getWhoClicked() instanceof Player)) return;
        if (!(event.getInventory().getHolder() instanceof SpawnerMenuHolder)) return;

        event.setCancelled(true);
        Player player = (Player) event.getWhoClicked();
        SpawnerMenuHolder holder = (SpawnerMenuHolder) event.getInventory().getHolder();
        SpawnerData spawner = holder.getSpawnerData();

        // Check if clicked in top inventory (menu)
        if (event.getClickedInventory() == null || !(event.getClickedInventory().getHolder() instanceof SpawnerMenuHolder)) {
            return;
        }

        ItemStack clickedItem = event.getCurrentItem();
        if (clickedItem == null) return;

        switch (clickedItem.getType()) {
            case CHEST:
                handleChestClick(player, spawner);
                break;

            case PLAYER_HEAD, SPAWNER, ZOMBIE_HEAD, SKELETON_SKULL, WITHER_SKELETON_SKULL, CREEPER_HEAD, PIGLIN_HEAD:
                handleSpawnerInfoClick(player, spawner);
                player.playSound(player.getLocation(), Sound.ENTITY_EXPERIENCE_ORB_PICKUP, 1.0f, 1.0f);
                break;

            case EXPERIENCE_BOTTLE:
                handleExpBottleClick(player, spawner);
                break;
        }
    }

    // Helper method to create buttons
    private ItemStack createButton(Material material, String name, List<String> lore) {
        ItemStack button = new ItemStack(material);
        ItemMeta meta = button.getItemMeta();
        meta.setDisplayName(name);
        if (lore != null) {
            meta.setLore(lore);
        }
        button.setItemMeta(meta);
        return button;
    }

    private void handleSpawnerInfoClick(Player player, SpawnerData spawner) {
        // Create new inventory with 27 slots
        String title = languageManager.getMessage("gui-title.stacker-menu");
        Inventory gui = Bukkit.createInventory(new SpawnerStackerHolder(spawner), 27, title);

        // Create decrease buttons
        ItemStack decreaseBy64 = createButton(Material.RED_STAINED_GLASS_PANE,
                languageManager.getMessage("button.name.decrease-64"),
                Arrays.asList(languageManager.getMessage("button.lore.remove")
                        .replace("%amount%", "64")
                        .replace("%stack_size%", String.valueOf(spawner.getStackSize()))
                        .split("\n")));
        decreaseBy64.setAmount(64);

        ItemStack decreaseBy16 = createButton(Material.RED_STAINED_GLASS_PANE,
                languageManager.getMessage("button.name.decrease-16"),
                Arrays.asList(languageManager.getMessage("button.lore.remove")
                        .replace("%amount%", "16")
                        .replace("%stack_size%", String.valueOf(spawner.getStackSize()))
                        .split("\n")));
        decreaseBy16.setAmount(16);

        ItemStack decreaseBy1 = createButton(Material.RED_STAINED_GLASS_PANE,
                languageManager.getMessage("button.name.decrease-1"),
                Arrays.asList(languageManager.getMessage("button.lore.remove")
                        .replace("%amount%", "1")
                        .replace("%stack_size%", String.valueOf(spawner.getStackSize()))
                        .split("\n")));
        decreaseBy1.setAmount(1);

        // Create increase buttons
        ItemStack increaseBy64 = createButton(Material.LIME_STAINED_GLASS_PANE,
                languageManager.getMessage("button.name.increase-64"),
                Arrays.asList(languageManager.getMessage("button.lore.add")
                        .replace("%amount%", "64")
                        .replace("%stack_size%", String.valueOf(spawner.getStackSize()))
                        .split("\n")));
        increaseBy64.setAmount(64);

        ItemStack increaseBy16 = createButton(Material.LIME_STAINED_GLASS_PANE,
                languageManager.getMessage("button.name.increase-16"),
                Arrays.asList(languageManager.getMessage("button.lore.add")
                        .replace("%amount%", "16")
                        .replace("%stack_size%", String.valueOf(spawner.getStackSize()))
                        .split("\n")));
        increaseBy16.setAmount(16);

        ItemStack increaseBy1 = createButton(Material.LIME_STAINED_GLASS_PANE,
                languageManager.getMessage("button.name.increase-1"),
                Arrays.asList(languageManager.getMessage("button.lore.add")
                        .replace("%amount%", "1")
                        .replace("%stack_size%", String.valueOf(spawner.getStackSize()))
                        .split("\n")));
        increaseBy1.setAmount(1);

        ItemStack spawnerItem = createButton(Material.SPAWNER,
                languageManager.getMessage("button.name.spawner","%entity%", languageManager.getFormattedMobName(spawner.getEntityType())),
                Arrays.asList(languageManager.getMessage("button.lore.spawner")
                        .replace("%stack_size%", String.valueOf(spawner.getStackSize()))
                        .replace("%max_stack_size%", String.valueOf(configManager.getMaxStackSize()))
                        .replace("%entity%", languageManager.getFormattedMobName(spawner.getEntityType()))
                        .split("\n")));

        // Set items in inventory
        gui.setItem(9, decreaseBy64);
        gui.setItem(10, decreaseBy16);
        gui.setItem(11, decreaseBy1);
        gui.setItem(13, spawnerItem);
        gui.setItem(15, increaseBy1);
        gui.setItem(16, increaseBy16);
        gui.setItem(17, increaseBy64);

        player.openInventory(gui);
    }

    // Add new event handler for the stack control GUI
    @EventHandler
    public void onStackControlClick(InventoryClickEvent event) {
        if (!(event.getWhoClicked() instanceof Player)) return;
        if (!(event.getInventory().getHolder() instanceof SpawnerStackerHolder)) return;

        event.setCancelled(true);
        Player player = (Player) event.getWhoClicked();

        SpawnerStackerHolder holder = (SpawnerStackerHolder) event.getInventory().getHolder();
        SpawnerData spawner = holder.getSpawnerData();

        ItemStack clicked = event.getCurrentItem();
        if (clicked == null || !clicked.hasItemMeta()) return;

        // Return to main menu if spawner is clicked
        if (clicked.getType() == Material.SPAWNER) {
            openSpawnerMenu(player, spawner, true);
            player.playSound(player.getLocation(), Sound.UI_BUTTON_CLICK
                    , 1.0f, 1.0f);
            return;
        }

        int maxStackSize = configManager.getMaxStackSize();
        int currentSize = spawner.getStackSize();

        // Get the display name of clicked item to determine the change amount
        String displayName = clicked.getItemMeta().getDisplayName();
        if (displayName == null) return;

        // Determine the change amount based on the clicked item's name
        int change = getChangeAmount(displayName);
        if (change == 0) return;

        if (change > 0) {
            handleStackIncrease(player, spawner, currentSize, change, maxStackSize);
            handleSpawnerInfoClick(player, spawner);
        } else {
            handleStackDecrease(player, spawner, currentSize, change);
            handleSpawnerInfoClick(player, spawner);
        }
    }

    private void handleStackDecrease(Player player, SpawnerData spawner, int currentSize, int change) {
        int removeAmount = Math.abs(change);
        int targetSize = currentSize + change; // change is negative

        // Không thể giảm xuống dưới 1
        int actualChange;
        if (targetSize < 1) {
            actualChange = -(currentSize - 1);
            removeAmount = Math.abs(actualChange);
            languageManager.sendMessage(player, "messages.cannot-go-below-one", "%amount%", String.valueOf(removeAmount));
            return;
        } else {
            actualChange = change;
        }

        spawner.setStackSize(currentSize + actualChange, player);
        giveSpawnersWithMergeAndDrop(player, removeAmount, spawner.getEntityType());

        player.playSound(player.getLocation(), Sound.ENTITY_EXPERIENCE_ORB_PICKUP, 1.0f, 1.0f);
    }

    private void handleStackIncrease(Player player, SpawnerData spawner, int currentSize, int change, int maxStackSize) {
        // Tính toán số lượng thực sự cần thêm
        int spaceLeft = maxStackSize - currentSize;
        if (spaceLeft <= 0) {
            languageManager.sendMessage(player, "messages.stack-full");
            return;
        }

        // Lấy số spawner thực tế cần
        int actualChange = Math.min(change, spaceLeft);

        // Kiểm tra số lượng và type của spawner trong inventory
        int validSpawners = countValidSpawnersInInventory(player, spawner.getEntityType());

        if (validSpawners == 0 && hasDifferentSpawnerType(player, spawner.getEntityType())) {
            // Chỉ hiện thông báo different-type khi không có spawner cùng loại nào
            languageManager.sendMessage(player, "messages.different-type");
            return;
        }

        if (validSpawners < actualChange) {
            // Hiện thông báo không đủ spawner khi có ít nhất 1 spawner cùng loại
            languageManager.sendMessage(player, "messages.not-enough-spawners",
                    "%amountChange%", String.valueOf(actualChange),
                    "%amountAvailable%", String.valueOf(validSpawners));
            return;
        }

        // Chỉ remove đúng số spawner cần thiết và cùng loại
        removeValidSpawnersFromInventory(player, spawner.getEntityType(), actualChange);
        spawner.setStackSize(currentSize + actualChange, player);

        // Thông báo nếu không thể thêm hết
        if (actualChange < change) {
            languageManager.sendMessage(player, "messages.stack-full-overflow",
                    "%amount%", String.valueOf(actualChange));
        }

        player.playSound(player.getLocation(), Sound.ENTITY_EXPERIENCE_ORB_PICKUP, 1.0f, 1.0f);
    }

    private EntityType getSpawnerEntityType(ItemStack item) {
        if (item == null || item.getType() != Material.SPAWNER) {
            return null;
        }

        ItemMeta meta = item.getItemMeta();
        if (!(meta instanceof BlockStateMeta)) {
            return null;
        }

        BlockStateMeta blockMeta = (BlockStateMeta) meta;
        CreatureSpawner spawner = (CreatureSpawner) blockMeta.getBlockState();
        EntityType spawnerEntity = spawner.getSpawnedType();

        // Support for stacking spawners with Spawner from EconomyShopGUI
        if (spawnerEntity == null) {
            String displayName = meta.getDisplayName();
            if (displayName.matches("§9§l[A-Za-z]+(?: [A-Za-z]+)? §rSpawner")) {
                String entityName = displayName
                        .replaceAll("§9§l", "")
                        .replaceAll(" §rSpawner", "")
                        .replace(" ", "_")
                        .toUpperCase();
                try {
                    spawnerEntity = EntityType.valueOf(entityName);
                } catch (IllegalArgumentException e) {
                    configManager.debug("Could not find entity type: " + entityName);
                }
            }
        }

        return spawnerEntity;
    }

    private boolean hasDifferentSpawnerType(Player player, EntityType requiredType) {
        for (ItemStack item : player.getInventory().getContents()) {
            EntityType spawnerEntity = getSpawnerEntityType(item);
            if (spawnerEntity != null && spawnerEntity != requiredType) {
                return true;
            }
        }
        return false;
    }

    private int countValidSpawnersInInventory(Player player, EntityType requiredType) {
        int count = 0;
        for (ItemStack item : player.getInventory().getContents()) {
            EntityType spawnerEntity = getSpawnerEntityType(item);
            if (spawnerEntity == requiredType) {
                count += item.getAmount();
            }
        }
        return count;
    }

    private void removeValidSpawnersFromInventory(Player player, EntityType requiredType, int amountToRemove) {
        int remainingToRemove = amountToRemove;

        ItemStack[] contents = player.getInventory().getContents();
        for (int i = 0; i < contents.length && remainingToRemove > 0; i++) {
            ItemStack item = contents[i];
            EntityType spawnerEntity = getSpawnerEntityType(item);

            if (spawnerEntity == requiredType) {
                int itemAmount = item.getAmount();
                if (itemAmount <= remainingToRemove) {
                    player.getInventory().setItem(i, null);
                    remainingToRemove -= itemAmount;
                } else {
                    item.setAmount(itemAmount - remainingToRemove);
                    remainingToRemove = 0;
                }
            }
        }
        player.updateInventory();
    }

    private ItemStack createSpawnerItem(EntityType entityType) {
        ItemStack spawner = new ItemStack(Material.SPAWNER);
        ItemMeta meta = spawner.getItemMeta();

        if (meta != null) {
            if (entityType != null && entityType != EntityType.UNKNOWN) {
                // Set display name
                String entityTypeName = languageManager.getFormattedMobName(entityType);
                String displayName = languageManager.getMessage("spawner-name","%entity%",entityTypeName);
                meta.setDisplayName(displayName);

                // Store entity type in item NBT
                BlockStateMeta blockMeta = (BlockStateMeta) meta;
                CreatureSpawner cs = (CreatureSpawner) blockMeta.getBlockState();
                cs.setSpawnedType(entityType);
                blockMeta.setBlockState(cs);

                // Add lore
//                List<String> lore = new ArrayList<>();
//                lore.add(ChatColor.GRAY + "Entity: " + StringUtils.capitalize(entityName));
//                meta.setLore(lore);

            }
            spawner.setItemMeta(meta);
        }

        return spawner;
    }

    private synchronized void giveSpawnersWithMergeAndDrop(Player player, int amount, EntityType entityType) {
        ItemStack[] contents = player.getInventory().getContents();
        int remainingAmount = amount;

        // Phase 1: Merge với các stack chưa đầy trong inventory
        for (int i = 0; i < contents.length && remainingAmount > 0; i++) {
            ItemStack item = contents[i];
            if (item != null && item.getType() == Material.SPAWNER) {
                // Kiểm tra entity type của spawner trong inventory
                ItemMeta meta = item.getItemMeta();
                if (meta instanceof BlockStateMeta) {
                    BlockStateMeta blockMeta = (BlockStateMeta) meta;
                    CreatureSpawner spawner = (CreatureSpawner) blockMeta.getBlockState();

                    // Chỉ merge với spawner cùng loại
                    if (spawner.getSpawnedType() == entityType) {
                        int currentAmount = item.getAmount();
                        if (currentAmount < 64) {
                            int canAdd = Math.min(64 - currentAmount, remainingAmount);
                            item.setAmount(currentAmount + canAdd);
                            remainingAmount -= canAdd;
                        }
                    }
                }
            }
        }

        // Phase 2: Tạo stack mới cho số còn lại và drop nếu không đủ chỗ
        if (remainingAmount > 0) {
            Location dropLoc = player.getLocation();
            while (remainingAmount > 0) {
                int stackSize = Math.min(64, remainingAmount);
                // Tạo spawner với đúng entity type
                ItemStack spawnerItem = createSpawnerItem(entityType);
                spawnerItem.setAmount(stackSize);

                // Thử thêm vào inventory trước
                Map<Integer, ItemStack> failed = player.getInventory().addItem(spawnerItem);

                // Nếu không thể thêm vào inventory, drop ra
                if (!failed.isEmpty()) {
                    failed.values().forEach(item ->
                            player.getWorld().dropItemNaturally(dropLoc, item)
                    );
                    languageManager.sendMessage(player, "messages.inventory-full-drop");
                }

                remainingAmount -= stackSize;
            }
        }

        // Cập nhật inventory
        player.updateInventory();
    }

    private int getChangeAmount(String displayName) {
        if (displayName.contains("-64")) return -64;
        else if (displayName.contains("-16")) return -16;
        else if (displayName.contains("-1 ")) return -1;
        else if (displayName.contains("+1 ")) return 1;
        else if (displayName.contains("+16")) return 16;
        else if (displayName.contains("+64")) return 64;
        return 0;
    }

    /**
     * Handle chest click to open spawner loot inventory
     */
    private void handleChestClick(Player player, SpawnerData spawner) {
        String title = languageManager.getGuiTitle("gui-title.loot-menu");
        SpawnerLootManager lootManager = new SpawnerLootManager(plugin);
        Inventory pageInventory = lootManager.createLootInventory(spawner, title, 1);

        player.playSound(player.getLocation(), Sound.BLOCK_CHEST_OPEN, 1.0f, 1.0f);
        player.closeInventory();
        player.openInventory(pageInventory);
    }

    /**
     * Handle experience bottle click to give experience
     */
    private void handleExpBottleClick(Player player, SpawnerData spawner) {
        int exp = spawner.getSpawnerExp();

        if (exp <= 0) {
            languageManager.sendMessage(player, "messages.no-exp");
            return;
        }

        int remainingExp = exp;

        // Nếu allowExpMending = true, áp dụng exp cho các vật phẩm có enchant mending
        if (configManager.isAllowExpMending()) {
            PlayerInventory inventory = player.getInventory();
            ItemStack mainHand = inventory.getItemInMainHand();
            ItemStack offHand = inventory.getItemInOffHand();
            ItemStack armor = inventory.getChestplate();

            // Danh sách các item cần check
            List<ItemStack> itemsToCheck = Arrays.asList(mainHand, offHand, armor);

            for (ItemStack item : itemsToCheck) {
                if (item != null && !item.getType().equals(Material.AIR)) {
                    if (item.getEnchantments().containsKey(Enchantment.MENDING)) {
                        // Kiểm tra độ bền của item
                        if (item.getDurability() > 0) {
                            // Tính toán exp cần để sửa item
                            int durabilityToRepair = Math.min(item.getDurability(), remainingExp * 2);
                            int expNeeded = durabilityToRepair / 2;

                            if (expNeeded > 0 && remainingExp >= expNeeded) {
                                // Sửa item và trừ exp
                                item.setDurability((short) (item.getDurability() - durabilityToRepair));
                                remainingExp -= expNeeded;

                                // Hiệu ứng sửa chữa
                                player.playSound(player.getLocation(), Sound.BLOCK_ANVIL_USE, 0.5f, 1.0f);
                                player.spawnParticle(Particle.HAPPY_VILLAGER, player.getLocation().add(0, 1, 0), 5);
                            }
                        }
                    }
                }
            }
        }

        // Cho player phần exp còn lại
        if (remainingExp > 0) {
            player.giveExp(remainingExp);
            player.playSound(player.getLocation(), Sound.ENTITY_EXPERIENCE_ORB_PICKUP, 1.0f, 1.0f);
        }

        spawner.setSpawnerExp(0);
        openSpawnerMenu(player, spawner, true);

        // Thông báo kết quả
        if (remainingExp < exp) {
            languageManager.sendMessage(player, "messages.exp-collected-with-mending",
                    "%exp-mending%", String.valueOf(exp-remainingExp), "%exp%", String.valueOf(remainingExp));
        } else {
            languageManager.sendMessage(player, "messages.exp-collected", "%exp%", String.valueOf(exp));
        }
    }

    /**
     * Get entity type from spawn egg material
     */
    private EntityType getEntityTypeFromSpawnEgg(Material material) {
        String entityName = material.name().replace("_SPAWN_EGG", "");
        try {
            return EntityType.valueOf(entityName);
        } catch (IllegalArgumentException e) {
            return null;
        }
    }

    private boolean isSpawnEgg(Material material) {
        return material.name().endsWith("_SPAWN_EGG");
    }

    private boolean isBedrockPlayer(Player player) {
        UUID uuid = player.getUniqueId();
        try {
            FloodgateApi api = FloodgateApi.getInstance();
            return api.isFloodgatePlayer(uuid);
        } catch (NoClassDefFoundError | NullPointerException e) {
            return false;
        }
    }

    public void handleSpawnEggUse(Player player, CreatureSpawner spawner, SpawnerData spawnerData, ItemStack spawnEgg) {

        if (!player.hasPermission("smartspawner.changetype")) {
            languageManager.sendMessage(player, "no-permission");
            return;
        }
        EntityType newType = getEntityTypeFromSpawnEgg(spawnEgg.getType());

        if (newType != null && spawnerData != null) {
            spawnerData.setEntityType(newType);
            spawner.setSpawnedType(newType);
            spawner.update();
            spawnerManager.saveSingleSpawner(spawnerData.getSpawnerId());

            languageManager.sendMessage(player, "messages.changed",
                    "%type%", languageManager.getFormattedMobName(newType));
        } else {
            languageManager.sendMessage(player, "messages.invalid-egg");
        }

        if (player.getGameMode() == GameMode.SURVIVAL) {
            spawnEgg.setAmount(spawnEgg.getAmount() - 1);
        }
    }

    @EventHandler
    public void onWorldSelectionClick(InventoryClickEvent event) {
        if (!(event.getInventory().getHolder() instanceof SpawnerListCommand.WorldSelectionHolder)) return;
        if (!(event.getWhoClicked() instanceof Player player)) return;

        if (!player.hasPermission("smartspawner.list")) {
            languageManager.sendMessage(player, "no-permission");
            return;
        }
        event.setCancelled(true);
        if (event.getCurrentItem() == null) return;
        switch (event.getSlot()) {
            case 11 -> listCommand.openSpawnerListGUI(player, "world", 1);
            case 13 -> listCommand.openSpawnerListGUI(player, "world_nether", 1);
            case 15 -> listCommand.openSpawnerListGUI(player, "world_the_end", 1);
        }
    }

    @EventHandler
    public void onSpawnerListClick(InventoryClickEvent event) {
        if (!(event.getInventory().getHolder() instanceof SpawnerListCommand.SpawnerListHolder holder)) return;
        if (!(event.getWhoClicked() instanceof Player player)) return;

        if (!player.hasPermission("smartspawner.list")) {
            languageManager.sendMessage(player, "no-permission");
            return;
        }
        event.setCancelled(true);
        if (event.getCurrentItem() == null) return;

        // Navigation handling
        if (event.getSlot() == 45 && holder.getCurrentPage() > 1) {
            listCommand.openSpawnerListGUI(player, holder.getWorldName(), holder.getCurrentPage() - 1);
        } else if (event.getSlot() == 53 && holder.getCurrentPage() < holder.getTotalPages()) {
            listCommand.openSpawnerListGUI(player, holder.getWorldName(), holder.getCurrentPage() + 1);
        }
        // Back button
        else if (event.getSlot() == 49) {
            listCommand.openWorldSelectionGUI(player);
        }
        // Spawner click handling
        else if (SPAWNER_MATERIALS.contains(event.getCurrentItem().getType())) {
            handleSpawnerClick(event);
        }
    }

    private void handleSpawnerClick(InventoryClickEvent event) {
        ItemStack clickedItem = event.getCurrentItem();
        if (clickedItem == null || !clickedItem.hasItemMeta()) return;

        String displayName = clickedItem.getItemMeta().getDisplayName();
        if (displayName == null) return;

        // Extract spawner ID from display name, now handling alphanumeric IDs
        String patternString = languageManager.getMessage("spawner-list.spawner-item.id_pattern");
        configManager.debug("Pattern string: " + patternString);
        Pattern pattern = Pattern.compile(patternString);
        configManager.debug("Pattern: " + pattern);
        Matcher matcher = pattern.matcher(ChatColor.stripColor(displayName));
        configManager.debug("Matcher: " + ChatColor.stripColor(displayName));

        if (matcher.find()) {
            String spawnerId = matcher.group(1);
            configManager.debug("Clicked spawner ID: " + spawnerId);
            SpawnerData spawner = spawnerManager.getSpawnerById(spawnerId);

            if (spawner != null) {
                Player player = (Player) event.getWhoClicked();
                Location loc = spawner.getSpawnerLocation();
                player.teleport(loc);
                languageManager.sendMessage(player, "messages.teleported",
                        "%spawnerId%", spawnerId);
            } else {
                Player player = (Player) event.getWhoClicked();
                languageManager.sendMessage(player, "messages.not-found");
            }
        } else {
            Player player = (Player) event.getWhoClicked();
            languageManager.sendMessage(player, "messages.not-found");
        }
    }
}<|MERGE_RESOLUTION|>--- conflicted
+++ resolved
@@ -2,8 +2,8 @@
 
 import me.nighter.smartSpawner.*;
 import me.nighter.smartSpawner.utils.*;
-import me.nighter.smartSpawner.utils.coditions.OpenMenu;
 import me.nighter.smartSpawner.managers.*;
+import me.nighter.smartSpawner.hooks.WorldGuardAPI;
 import me.nighter.smartSpawner.holders.SpawnerMenuHolder;
 import me.nighter.smartSpawner.commands.SpawnerListCommand;
 import me.nighter.smartSpawner.holders.SpawnerStackerHolder;
@@ -208,12 +208,6 @@
     }
 
     private void openSpawnerMenu(Player player, SpawnerData spawner, boolean refresh) {
-<<<<<<< HEAD
-        
-        Location location = spawner.getSpawnerLocation();
-        if (!OpenMenu.CanPlayerOpenMenu(player.getUniqueId(), location)) {
-            return;
-=======
 
         // WorldGuard check
         if (SmartSpawner.hasWorldGuard) {
@@ -221,7 +215,6 @@
             if (!WorldGuardAPI.canPlayerInteractInRegion(player, location)) {
                 return;
             }
->>>>>>> 33fc428f
         }
 
         String entityName = languageManager.getFormattedMobName(spawner.getEntityType());
