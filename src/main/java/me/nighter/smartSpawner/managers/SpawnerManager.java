--- conflicted
+++ resolved
@@ -133,41 +133,20 @@
 
     public void saveSpawnerData() {
         try {
-<<<<<<< HEAD
-            // Clear old data only if necessary
-            if (!spawners.isEmpty()) {
-                spawnerData.getKeys(false).forEach(key -> spawnerData.set(key, null));
-            }
-    
-            // Save each spawner
-=======
             // Delete existing spawner data if necessary
             spawnerData.getKeys(false).forEach(key -> spawnerData.set(key, null));
 
->>>>>>> 29c0c8fe
             for (Map.Entry<String, SpawnerData> entry : spawners.entrySet()) {
                 String spawnerId = entry.getKey();
                 SpawnerData spawner = entry.getValue();
                 Location loc = spawner.getSpawnerLocation();
-<<<<<<< HEAD
-    
                 String path = "spawners." + spawnerId;
-    
-                // Save location
-=======
-                String path = "spawners." + spawnerId;
 
                 // Save spawner properties
->>>>>>> 29c0c8fe
                 spawnerData.set(path + ".world", loc.getWorld().getName());
                 spawnerData.set(path + ".x", loc.getBlockX());
                 spawnerData.set(path + ".y", loc.getBlockY());
                 spawnerData.set(path + ".z", loc.getBlockZ());
-<<<<<<< HEAD
-    
-                // Save basic properties
-=======
->>>>>>> 29c0c8fe
                 spawnerData.set(path + ".entityType", spawner.getEntityType().name());
                 spawnerData.set(path + ".spawnerExp", spawner.getSpawnerExp());
                 spawnerData.set(path + ".spawnerActive", spawner.getSpawnerActive());
@@ -181,22 +160,6 @@
                 spawnerData.set(path + ".maxMobs", spawner.getMaxMobs());
                 spawnerData.set(path + ".stackSize", spawner.getStackSize());
                 spawnerData.set(path + ".allowEquipmentItems", spawner.isAllowEquipmentItems());
-<<<<<<< HEAD
-    
-                // Save virtual inventory
-                VirtualInventory virtualInv = spawner.getVirtualInventory();
-                if (virtualInv != null) {
-                    List<String> serializedItems = new ArrayList<>(virtualInv.getSize());
-    
-                    // Batch serialize items
-                    for (int slot = 0; slot < virtualInv.getSize(); slot++) {
-                        ItemStack item = virtualInv.getItem(slot);
-                        if (item != null) {
-                            serializedItems.add(slot + ":" + ItemStackSerializer.itemStackToJson(item));
-                        }
-                    }
-    
-=======
 
                 VirtualInventory virtualInv = spawner.getVirtualInventory();
                 if (virtualInv != null) {
@@ -208,7 +171,6 @@
                             .filter(Objects::nonNull)
                             .toList();
 
->>>>>>> 29c0c8fe
                     spawnerData.set(path + ".virtualInventory.size", virtualInv.getSize());
                     spawnerData.set(path + ".virtualInventory.items", serializedItems);
                 }
