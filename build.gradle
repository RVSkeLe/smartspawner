--- conflicted
+++ resolved
@@ -23,26 +23,6 @@
     }
 }
 
-<<<<<<< HEAD
-dependencies {
-    compileOnly 'io.papermc.paper:paper-api:1.20.4-R0.1-SNAPSHOT'
-    compileOnly 'org.geysermc.floodgate:api:2.2.4-SNAPSHOT'
-    compileOnly 'com.sk89q.worldguard:worldguard-bukkit:7.0.13-SNAPSHOT'
-    compileOnly 'com.sk89q.worldedit:worldedit-bukkit:7.4.0-SNAPSHOT'
-    compileOnly 'com.github.brcdev-minecraft:shopgui-api:3.0.0'
-    compileOnly 'com.palmergames.bukkit.towny:towny:0.101.1.5'
-    compileOnly 'com.bgsoftware:SuperiorSkyblockAPI:2024.4'
-    compileOnly 'com.github.MilkBowl:VaultAPI:1.7.1'
-    implementation 'org.bstats:bstats-bukkit:3.1.0'
-    implementation 'net.kyori:adventure-api:4.19.0'
-    implementation 'net.kyori:adventure-text-minimessage:4.19.0'
-    implementation 'com.google.guava:guava:32.0.1-jre'
-    implementation 'com.github.Gypopo:EconomyShopGUI-API:1.7.3'
-    implementation 'com.github.maiminhdung:zShop-API:9cb1b3e140'
-    implementation 'com.github.GriefPrevention:GriefPrevention:17.0.0'
-    implementation 'com.github.IncrediblePlugins:LandsAPI:7.10.13'
-}
-=======
 subprojects {
     apply plugin: 'java-library'
 
@@ -50,7 +30,6 @@
         withJavadocJar()
         withSourcesJar()
     }
->>>>>>> cf9e0063
 
     publishing {
         repositories {
